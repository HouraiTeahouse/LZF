{
  "author": "Hourai Teahouse",
  "name": "com.houraiteahouse.lz4",
  "displayName": "LZ4 Binary Compression",
<<<<<<< HEAD
  "version": "2.0.0",
=======
  "version": "1.0.0",
>>>>>>> 8e77c1b5
  "description": "LZ4 Binary Compression library",
  "homepage": "https://github.com/HouraiTeahouse/LZF",
  "bugs": "https://github.com/HouraiTeahouse/LZF/issues",
  "repository": "github:HouraiTeahouse/LZF",
  "dependencies": {
    "com.houraiteahouse.core": "1.0.0"
<<<<<<< HEAD
  }
  "publishConfig": {
    "registry": "https://upm.houraiteahouse.net"
=======
>>>>>>> 8e77c1b5
  }
}<|MERGE_RESOLUTION|>--- conflicted
+++ resolved
@@ -2,22 +2,15 @@
   "author": "Hourai Teahouse",
   "name": "com.houraiteahouse.lz4",
   "displayName": "LZ4 Binary Compression",
-<<<<<<< HEAD
   "version": "2.0.0",
-=======
-  "version": "1.0.0",
->>>>>>> 8e77c1b5
   "description": "LZ4 Binary Compression library",
   "homepage": "https://github.com/HouraiTeahouse/LZF",
   "bugs": "https://github.com/HouraiTeahouse/LZF/issues",
   "repository": "github:HouraiTeahouse/LZF",
   "dependencies": {
     "com.houraiteahouse.core": "1.0.0"
-<<<<<<< HEAD
-  }
+  },
   "publishConfig": {
     "registry": "https://upm.houraiteahouse.net"
-=======
->>>>>>> 8e77c1b5
   }
 }